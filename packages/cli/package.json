--- conflicted
+++ resolved
@@ -1,13 +1,7 @@
 {
-<<<<<<< HEAD
   "name": "@qwen-code/qwen-code",
   "version": "0.0.7",
   "description": "Qwen Code",
-=======
-  "name": "@google/gemini-cli",
-  "version": "0.1.19",
-  "description": "Gemini CLI",
->>>>>>> 5349c4d0
   "repository": {
     "type": "git",
     "url": "git+https://github.com/QwenLM/qwen-code.git"
@@ -31,20 +25,13 @@
     "dist"
   ],
   "config": {
-<<<<<<< HEAD
     "sandboxImageUri": "ghcr.io/qwenlm/qwen-code:0.0.7"
-=======
-    "sandboxImageUri": "us-docker.pkg.dev/gemini-code-dev/gemini-cli/sandbox:0.1.19"
->>>>>>> 5349c4d0
   },
   "dependencies": {
     "@google/genai": "1.9.0",
     "@iarna/toml": "^2.2.5",
-<<<<<<< HEAD
     "@qwen-code/qwen-code-core": "file:../core",
-=======
     "@modelcontextprotocol/sdk": "^1.15.1",
->>>>>>> 5349c4d0
     "@types/update-notifier": "^6.0.8",
     "command-exists": "^1.2.9",
     "diff": "^7.0.0",
@@ -67,11 +54,7 @@
     "string-width": "^7.1.0",
     "strip-ansi": "^7.1.0",
     "strip-json-comments": "^3.1.1",
-<<<<<<< HEAD
-    "tiktoken": "^1.0.21",
-=======
     "undici": "^7.10.0",
->>>>>>> 5349c4d0
     "update-notifier": "^7.3.1",
     "yargs": "^17.7.2",
     "zod": "^3.23.8"
