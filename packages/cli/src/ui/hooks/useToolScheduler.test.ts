/**
 * @license
 * Copyright 2025 Google LLC
 * SPDX-License-Identifier: Apache-2.0
 */

/* eslint-disable @typescript-eslint/no-explicit-any */
import { describe, it, expect, vi, beforeEach, afterEach, Mock } from 'vitest';
import { renderHook, act } from '@testing-library/react';
import {
  useReactToolScheduler,
  mapToDisplay,
} from './useReactToolScheduler.js';
import { PartUnion, FunctionResponse } from '@google/genai';
import {
  Config,
  ToolCallRequestInfo,
  ToolRegistry,
  ToolResult,
  ToolCallConfirmationDetails,
  ToolConfirmationOutcome,
  ToolCallResponseInfo,
  ToolCall, // Import from core
  Status as ToolCallStatusType,
  ApprovalMode,
  Icon,
<<<<<<< HEAD
} from '@qwen-code/qwen-code-core';
=======
  BaseTool,
  AnyDeclarativeTool,
  AnyToolInvocation,
} from '@google/gemini-cli-core';
>>>>>>> 5349c4d0
import {
  HistoryItemWithoutId,
  ToolCallStatus,
  HistoryItemToolGroup,
} from '../types.js';

// Mocks
vi.mock('@qwen-code/qwen-code-core', async () => {
  const actual = await vi.importActual('@qwen-code/qwen-code-core');
  return {
    ...actual,
    ToolRegistry: vi.fn(),
    Config: vi.fn(),
  };
});

const mockToolRegistry = {
  getTool: vi.fn(),
};

const mockConfig = {
  getToolRegistry: vi.fn(() => mockToolRegistry as unknown as ToolRegistry),
  getApprovalMode: vi.fn(() => ApprovalMode.DEFAULT),
  getUsageStatisticsEnabled: () => true,
  getDebugMode: () => false,
};

class MockTool extends BaseTool<object, ToolResult> {
  constructor(
    name: string,
    displayName: string,
    canUpdateOutput = false,
    shouldConfirm = false,
    isOutputMarkdown = false,
  ) {
    super(
      name,
      displayName,
      'A mock tool for testing',
      Icon.Hammer,
      {},
      isOutputMarkdown,
      canUpdateOutput,
    );
    if (shouldConfirm) {
      this.shouldConfirmExecute = vi.fn(
        async (): Promise<ToolCallConfirmationDetails | false> => ({
          type: 'edit',
          title: 'Mock Tool Requires Confirmation',
          onConfirm: mockOnUserConfirmForToolConfirmation,
          fileName: 'mockToolRequiresConfirmation.ts',
          fileDiff: 'Mock tool requires confirmation',
          originalContent: 'Original content',
          newContent: 'New content',
        }),
      );
    }
  }

  execute = vi.fn();
  shouldConfirmExecute = vi.fn();
}

const mockTool = new MockTool('mockTool', 'Mock Tool');
const mockToolWithLiveOutput = new MockTool(
  'mockToolWithLiveOutput',
  'Mock Tool With Live Output',
  true,
);
let mockOnUserConfirmForToolConfirmation: Mock;
const mockToolRequiresConfirmation = new MockTool(
  'mockToolRequiresConfirmation',
  'Mock Tool Requires Confirmation',
  false,
  true,
);

describe('useReactToolScheduler in YOLO Mode', () => {
  let onComplete: Mock;
  let setPendingHistoryItem: Mock;

  beforeEach(() => {
    onComplete = vi.fn();
    setPendingHistoryItem = vi.fn();
    mockToolRegistry.getTool.mockClear();
    (mockToolRequiresConfirmation.execute as Mock).mockClear();
    (mockToolRequiresConfirmation.shouldConfirmExecute as Mock).mockClear();

    // IMPORTANT: Enable YOLO mode for this test suite
    (mockConfig.getApprovalMode as Mock).mockReturnValue(ApprovalMode.YOLO);

    vi.useFakeTimers();
  });

  afterEach(() => {
    vi.clearAllTimers();
    vi.useRealTimers();
    // IMPORTANT: Disable YOLO mode after this test suite
    (mockConfig.getApprovalMode as Mock).mockReturnValue(ApprovalMode.DEFAULT);
  });

  const renderSchedulerInYoloMode = () =>
    renderHook(() =>
      useReactToolScheduler(
        onComplete,
        mockConfig as unknown as Config,
        setPendingHistoryItem,
      ),
    );

  it('should skip confirmation and execute tool directly when yoloMode is true', async () => {
    mockToolRegistry.getTool.mockReturnValue(mockToolRequiresConfirmation);
    const expectedOutput = 'YOLO Confirmed output';
    (mockToolRequiresConfirmation.execute as Mock).mockResolvedValue({
      llmContent: expectedOutput,
      returnDisplay: 'YOLO Formatted tool output',
      summary: 'YOLO summary',
    } as ToolResult);

    const { result } = renderSchedulerInYoloMode();
    const schedule = result.current[1];
    const request: ToolCallRequestInfo = {
      callId: 'yoloCall',
      name: 'mockToolRequiresConfirmation',
      args: { data: 'any data' },
    };

    act(() => {
      schedule(request, new AbortController().signal);
    });

    await act(async () => {
      await vi.runAllTimersAsync(); // Process validation
    });
    await act(async () => {
      await vi.runAllTimersAsync(); // Process scheduling
    });
    await act(async () => {
      await vi.runAllTimersAsync(); // Process execution
    });

    // Check that shouldConfirmExecute was NOT called
    expect(
      mockToolRequiresConfirmation.shouldConfirmExecute,
    ).not.toHaveBeenCalled();

    // Check that execute WAS called
    expect(mockToolRequiresConfirmation.execute).toHaveBeenCalledWith(
      request.args,
      expect.any(AbortSignal),
      undefined,
    );

    // Check that onComplete was called with success
    expect(onComplete).toHaveBeenCalledWith([
      expect.objectContaining({
        status: 'success',
        request,
        response: expect.objectContaining({
          resultDisplay: 'YOLO Formatted tool output',
          responseParts: {
            functionResponse: {
              id: 'yoloCall',
              name: 'mockToolRequiresConfirmation',
              response: { output: expectedOutput },
            },
          },
        }),
      }),
    ]);

    // Ensure no confirmation UI was triggered (setPendingHistoryItem should not have been called with confirmation details)
    const setPendingHistoryItemCalls = setPendingHistoryItem.mock.calls;
    const confirmationCall = setPendingHistoryItemCalls.find((call) => {
      const item = typeof call[0] === 'function' ? call[0]({}) : call[0];
      return item?.tools?.[0]?.confirmationDetails;
    });
    expect(confirmationCall).toBeUndefined();
  });
});

describe('useReactToolScheduler', () => {
  // TODO(ntaylormullen): The following tests are skipped due to difficulties in
  // reliably testing the asynchronous state updates and interactions with timers.
  // These tests involve complex sequences of events, including confirmations,
  // live output updates, and cancellations, which are challenging to assert
  // correctly with the current testing setup. Further investigation is needed
  // to find a robust way to test these scenarios.
  let onComplete: Mock;
  let setPendingHistoryItem: Mock;
  let capturedOnConfirmForTest:
    | ((outcome: ToolConfirmationOutcome) => void | Promise<void>)
    | undefined;

  beforeEach(() => {
    onComplete = vi.fn();
    capturedOnConfirmForTest = undefined;
    setPendingHistoryItem = vi.fn((updaterOrValue) => {
      let pendingItem: HistoryItemWithoutId | null = null;
      if (typeof updaterOrValue === 'function') {
        // Loosen the type for prevState to allow for more flexible updates in tests
        const prevState: Partial<HistoryItemToolGroup> = {
          type: 'tool_group', // Still default to tool_group for most cases
          tools: [],
        };

        pendingItem = updaterOrValue(prevState as any); // Allow any for more flexibility
      } else {
        pendingItem = updaterOrValue;
      }
      // Capture onConfirm if it exists, regardless of the exact type of pendingItem
      // This is a common pattern in these tests.
      if (
        (pendingItem as HistoryItemToolGroup)?.tools?.[0]?.confirmationDetails
          ?.onConfirm
      ) {
        capturedOnConfirmForTest = (pendingItem as HistoryItemToolGroup)
          .tools[0].confirmationDetails?.onConfirm;
      }
    });

    mockToolRegistry.getTool.mockClear();
    (mockTool.execute as Mock).mockClear();
    (mockTool.shouldConfirmExecute as Mock).mockClear();
    (mockToolWithLiveOutput.execute as Mock).mockClear();
    (mockToolWithLiveOutput.shouldConfirmExecute as Mock).mockClear();
    (mockToolRequiresConfirmation.execute as Mock).mockClear();
    (mockToolRequiresConfirmation.shouldConfirmExecute as Mock).mockClear();

    mockOnUserConfirmForToolConfirmation = vi.fn();
    (
      mockToolRequiresConfirmation.shouldConfirmExecute as Mock
    ).mockImplementation(
      async (): Promise<ToolCallConfirmationDetails | null> => ({
        onConfirm: mockOnUserConfirmForToolConfirmation,
        fileName: 'mockToolRequiresConfirmation.ts',
        fileDiff: 'Mock tool requires confirmation',
        type: 'edit',
        title: 'Mock Tool Requires Confirmation',
      }),
    );

    vi.useFakeTimers();
  });

  afterEach(() => {
    vi.clearAllTimers();
    vi.useRealTimers();
  });

  const renderScheduler = () =>
    renderHook(() =>
      useReactToolScheduler(
        onComplete,
        mockConfig as unknown as Config,
        setPendingHistoryItem,
      ),
    );

  it('initial state should be empty', () => {
    const { result } = renderScheduler();
    expect(result.current[0]).toEqual([]);
  });

  it('should schedule and execute a tool call successfully', async () => {
    mockToolRegistry.getTool.mockReturnValue(mockTool);
    (mockTool.execute as Mock).mockResolvedValue({
      llmContent: 'Tool output',
      returnDisplay: 'Formatted tool output',
      summary: 'Formatted summary',
    } as ToolResult);
    (mockTool.shouldConfirmExecute as Mock).mockResolvedValue(null);

    const { result } = renderScheduler();
    const schedule = result.current[1];
    const request: ToolCallRequestInfo = {
      callId: 'call1',
      name: 'mockTool',
      args: { param: 'value' },
    };

    act(() => {
      schedule(request, new AbortController().signal);
    });
    await act(async () => {
      await vi.runAllTimersAsync();
    });
    await act(async () => {
      await vi.runAllTimersAsync();
    });
    await act(async () => {
      await vi.runAllTimersAsync();
    });

    expect(mockTool.execute).toHaveBeenCalledWith(
      request.args,
      expect.any(AbortSignal),
      undefined,
    );
    expect(onComplete).toHaveBeenCalledWith([
      expect.objectContaining({
        status: 'success',
        request,
        response: expect.objectContaining({
          resultDisplay: 'Formatted tool output',
          responseParts: {
            functionResponse: {
              id: 'call1',
              name: 'mockTool',
              response: { output: 'Tool output' },
            },
          },
        }),
      }),
    ]);
    expect(result.current[0]).toEqual([]);
  });

  it('should handle tool not found', async () => {
    mockToolRegistry.getTool.mockReturnValue(undefined);
    const { result } = renderScheduler();
    const schedule = result.current[1];
    const request: ToolCallRequestInfo = {
      callId: 'call1',
      name: 'nonexistentTool',
      args: {},
    };

    act(() => {
      schedule(request, new AbortController().signal);
    });
    await act(async () => {
      await vi.runAllTimersAsync();
    });
    await act(async () => {
      await vi.runAllTimersAsync();
    });

    expect(onComplete).toHaveBeenCalledWith([
      expect.objectContaining({
        status: 'error',
        request,
        response: expect.objectContaining({
          error: expect.objectContaining({
            message: 'Tool "nonexistentTool" not found in registry.',
          }),
        }),
      }),
    ]);
    expect(result.current[0]).toEqual([]);
  });

  it('should handle error during shouldConfirmExecute', async () => {
    mockToolRegistry.getTool.mockReturnValue(mockTool);
    const confirmError = new Error('Confirmation check failed');
    (mockTool.shouldConfirmExecute as Mock).mockRejectedValue(confirmError);

    const { result } = renderScheduler();
    const schedule = result.current[1];
    const request: ToolCallRequestInfo = {
      callId: 'call1',
      name: 'mockTool',
      args: {},
    };

    act(() => {
      schedule(request, new AbortController().signal);
    });
    await act(async () => {
      await vi.runAllTimersAsync();
    });
    await act(async () => {
      await vi.runAllTimersAsync();
    });

    expect(onComplete).toHaveBeenCalledWith([
      expect.objectContaining({
        status: 'error',
        request,
        response: expect.objectContaining({
          error: confirmError,
        }),
      }),
    ]);
    expect(result.current[0]).toEqual([]);
  });

  it('should handle error during execute', async () => {
    mockToolRegistry.getTool.mockReturnValue(mockTool);
    (mockTool.shouldConfirmExecute as Mock).mockResolvedValue(null);
    const execError = new Error('Execution failed');
    (mockTool.execute as Mock).mockRejectedValue(execError);

    const { result } = renderScheduler();
    const schedule = result.current[1];
    const request: ToolCallRequestInfo = {
      callId: 'call1',
      name: 'mockTool',
      args: {},
    };

    act(() => {
      schedule(request, new AbortController().signal);
    });
    await act(async () => {
      await vi.runAllTimersAsync();
    });
    await act(async () => {
      await vi.runAllTimersAsync();
    });
    await act(async () => {
      await vi.runAllTimersAsync();
    });

    expect(onComplete).toHaveBeenCalledWith([
      expect.objectContaining({
        status: 'error',
        request,
        response: expect.objectContaining({
          error: execError,
        }),
      }),
    ]);
    expect(result.current[0]).toEqual([]);
  });

  it.skip('should handle tool requiring confirmation - approved', async () => {
    mockToolRegistry.getTool.mockReturnValue(mockToolRequiresConfirmation);
    const expectedOutput = 'Confirmed output';
    (mockToolRequiresConfirmation.execute as Mock).mockResolvedValue({
      llmContent: expectedOutput,
      returnDisplay: 'Confirmed display',
      summary: 'Confirmed summary',
    } as ToolResult);

    const { result } = renderScheduler();
    const schedule = result.current[1];
    const request: ToolCallRequestInfo = {
      callId: 'callConfirm',
      name: 'mockToolRequiresConfirmation',
      args: { data: 'sensitive' },
    };

    act(() => {
      schedule(request, new AbortController().signal);
    });
    await act(async () => {
      await vi.runAllTimersAsync();
    });

    expect(setPendingHistoryItem).toHaveBeenCalled();
    expect(capturedOnConfirmForTest).toBeDefined();

    await act(async () => {
      await capturedOnConfirmForTest?.(ToolConfirmationOutcome.ProceedOnce);
    });

    await act(async () => {
      await vi.runAllTimersAsync();
    });
    await act(async () => {
      await vi.runAllTimersAsync();
    });
    await act(async () => {
      await vi.runAllTimersAsync();
    });

    expect(mockOnUserConfirmForToolConfirmation).toHaveBeenCalledWith(
      ToolConfirmationOutcome.ProceedOnce,
    );
    expect(mockToolRequiresConfirmation.execute).toHaveBeenCalled();
    expect(onComplete).toHaveBeenCalledWith([
      expect.objectContaining({
        status: 'success',
        request,
        response: expect.objectContaining({
          resultDisplay: 'Confirmed display',
          responseParts: expect.arrayContaining([
            expect.objectContaining({
              functionResponse: expect.objectContaining({
                response: { output: expectedOutput },
              }),
            }),
          ]),
        }),
      }),
    ]);
  });

  it.skip('should handle tool requiring confirmation - cancelled by user', async () => {
    mockToolRegistry.getTool.mockReturnValue(mockToolRequiresConfirmation);
    const { result } = renderScheduler();
    const schedule = result.current[1];
    const request: ToolCallRequestInfo = {
      callId: 'callConfirmCancel',
      name: 'mockToolRequiresConfirmation',
      args: {},
    };

    act(() => {
      schedule(request, new AbortController().signal);
    });
    await act(async () => {
      await vi.runAllTimersAsync();
    });

    expect(setPendingHistoryItem).toHaveBeenCalled();
    expect(capturedOnConfirmForTest).toBeDefined();

    await act(async () => {
      await capturedOnConfirmForTest?.(ToolConfirmationOutcome.Cancel);
    });
    await act(async () => {
      await vi.runAllTimersAsync();
    });
    await act(async () => {
      await vi.runAllTimersAsync();
    });

    expect(mockOnUserConfirmForToolConfirmation).toHaveBeenCalledWith(
      ToolConfirmationOutcome.Cancel,
    );
    expect(onComplete).toHaveBeenCalledWith([
      expect.objectContaining({
        status: 'cancelled',
        request,
        response: expect.objectContaining({
          responseParts: expect.arrayContaining([
            expect.objectContaining({
              functionResponse: expect.objectContaining({
                response: expect.objectContaining({
                  error: `User did not allow tool call ${request.name}. Reason: User cancelled.`,
                }),
              }),
            }),
          ]),
        }),
      }),
    ]);
  });

  it.skip('should handle live output updates', async () => {
    mockToolRegistry.getTool.mockReturnValue(mockToolWithLiveOutput);
    let liveUpdateFn: ((output: string) => void) | undefined;
    let resolveExecutePromise: (value: ToolResult) => void;
    const executePromise = new Promise<ToolResult>((resolve) => {
      resolveExecutePromise = resolve;
    });

    (mockToolWithLiveOutput.execute as Mock).mockImplementation(
      async (
        _args: Record<string, unknown>,
        _signal: AbortSignal,
        updateFn: ((output: string) => void) | undefined,
      ) => {
        liveUpdateFn = updateFn;
        return executePromise;
      },
    );
    (mockToolWithLiveOutput.shouldConfirmExecute as Mock).mockResolvedValue(
      null,
    );

    const { result } = renderScheduler();
    const schedule = result.current[1];
    const request: ToolCallRequestInfo = {
      callId: 'liveCall',
      name: 'mockToolWithLiveOutput',
      args: {},
    };

    act(() => {
      schedule(request, new AbortController().signal);
    });
    await act(async () => {
      await vi.runAllTimersAsync();
    });

    expect(liveUpdateFn).toBeDefined();
    expect(setPendingHistoryItem).toHaveBeenCalled();

    await act(async () => {
      liveUpdateFn?.('Live output 1');
    });
    await act(async () => {
      await vi.runAllTimersAsync();
    });

    await act(async () => {
      liveUpdateFn?.('Live output 2');
    });
    await act(async () => {
      await vi.runAllTimersAsync();
    });

    act(() => {
      resolveExecutePromise({
        llmContent: 'Final output',
        returnDisplay: 'Final display',
        summary: 'Final summary',
      } as ToolResult);
    });
    await act(async () => {
      await vi.runAllTimersAsync();
    });
    await act(async () => {
      await vi.runAllTimersAsync();
    });

    expect(onComplete).toHaveBeenCalledWith([
      expect.objectContaining({
        status: 'success',
        request,
        response: expect.objectContaining({
          resultDisplay: 'Final display',
          responseParts: expect.arrayContaining([
            expect.objectContaining({
              functionResponse: expect.objectContaining({
                response: { output: 'Final output' },
              }),
            }),
          ]),
        }),
      }),
    ]);
    expect(result.current[0]).toEqual([]);
  });

  it('should schedule and execute multiple tool calls', async () => {
    const tool1 = new MockTool('tool1', 'Tool 1');
    tool1.execute.mockResolvedValue({
      llmContent: 'Output 1',
      returnDisplay: 'Display 1',
      summary: 'Summary 1',
    } as ToolResult);
    tool1.shouldConfirmExecute.mockResolvedValue(null);

    const tool2 = new MockTool('tool2', 'Tool 2');
    tool2.execute.mockResolvedValue({
      llmContent: 'Output 2',
      returnDisplay: 'Display 2',
      summary: 'Summary 2',
    } as ToolResult);
    tool2.shouldConfirmExecute.mockResolvedValue(null);

    mockToolRegistry.getTool.mockImplementation((name) => {
      if (name === 'tool1') return tool1;
      if (name === 'tool2') return tool2;
      return undefined;
    });

    const { result } = renderScheduler();
    const schedule = result.current[1];
    const requests: ToolCallRequestInfo[] = [
      { callId: 'multi1', name: 'tool1', args: { p: 1 } },
      { callId: 'multi2', name: 'tool2', args: { p: 2 } },
    ];

    act(() => {
      schedule(requests, new AbortController().signal);
    });
    await act(async () => {
      await vi.runAllTimersAsync();
    });
    await act(async () => {
      await vi.runAllTimersAsync();
    });
    await act(async () => {
      await vi.runAllTimersAsync();
    });
    await act(async () => {
      await vi.runAllTimersAsync();
    });

    expect(onComplete).toHaveBeenCalledTimes(1);
    const completedCalls = onComplete.mock.calls[0][0] as ToolCall[];
    expect(completedCalls.length).toBe(2);

    const call1Result = completedCalls.find(
      (c) => c.request.callId === 'multi1',
    );
    const call2Result = completedCalls.find(
      (c) => c.request.callId === 'multi2',
    );

    expect(call1Result).toMatchObject({
      status: 'success',
      request: requests[0],
      response: expect.objectContaining({
        resultDisplay: 'Display 1',
        responseParts: {
          functionResponse: {
            id: 'multi1',
            name: 'tool1',
            response: { output: 'Output 1' },
          },
        },
      }),
    });
    expect(call2Result).toMatchObject({
      status: 'success',
      request: requests[1],
      response: expect.objectContaining({
        resultDisplay: 'Display 2',
        responseParts: {
          functionResponse: {
            id: 'multi2',
            name: 'tool2',
            response: { output: 'Output 2' },
          },
        },
      }),
    });
    expect(result.current[0]).toEqual([]);
  });

  it.skip('should throw error if scheduling while already running', async () => {
    mockToolRegistry.getTool.mockReturnValue(mockTool);
    const longExecutePromise = new Promise<ToolResult>((resolve) =>
      setTimeout(
        () =>
          resolve({
            llmContent: 'done',
            returnDisplay: 'done display',
            summary: 'done summary',
          }),
        50,
      ),
    );
    (mockTool.execute as Mock).mockReturnValue(longExecutePromise);
    (mockTool.shouldConfirmExecute as Mock).mockResolvedValue(null);

    const { result } = renderScheduler();
    const schedule = result.current[1];
    const request1: ToolCallRequestInfo = {
      callId: 'run1',
      name: 'mockTool',
      args: {},
    };
    const request2: ToolCallRequestInfo = {
      callId: 'run2',
      name: 'mockTool',
      args: {},
    };

    act(() => {
      schedule(request1, new AbortController().signal);
    });
    await act(async () => {
      await vi.runAllTimersAsync();
    });

    expect(() => schedule(request2, new AbortController().signal)).toThrow(
      'Cannot schedule tool calls while other tool calls are running',
    );

    await act(async () => {
      await vi.advanceTimersByTimeAsync(50);
      await vi.runAllTimersAsync();
      await act(async () => {
        await vi.runAllTimersAsync();
      });
    });
    expect(onComplete).toHaveBeenCalledWith([
      expect.objectContaining({
        status: 'success',
        request: request1,
        response: expect.objectContaining({ resultDisplay: 'done display' }),
      }),
    ]);
    expect(result.current[0]).toEqual([]);
  });
});

describe('mapToDisplay', () => {
  const baseRequest: ToolCallRequestInfo = {
    callId: 'testCallId',
    name: 'testTool',
    args: { foo: 'bar' },
  };

  const baseTool = new MockTool('testTool', 'Test Tool Display');

  const baseResponse: ToolCallResponseInfo = {
    callId: 'testCallId',
    responseParts: [
      {
        functionResponse: {
          name: 'testTool',
          id: 'testCallId',
          response: { output: 'Test output' },
        } as FunctionResponse,
      } as PartUnion,
    ],
    resultDisplay: 'Test display output',
    summary: 'Test summary',
    error: undefined,
  };

  // Define a more specific type for extraProps for these tests
  // This helps ensure that tool and confirmationDetails are only accessed when they are expected to exist.
  type MapToDisplayExtraProps =
    | {
        tool?: AnyDeclarativeTool;
        invocation?: AnyToolInvocation;
        liveOutput?: string;
        response?: ToolCallResponseInfo;
        confirmationDetails?: ToolCallConfirmationDetails;
      }
    | {
        tool: AnyDeclarativeTool;
        invocation?: AnyToolInvocation;
        response?: ToolCallResponseInfo;
        confirmationDetails?: ToolCallConfirmationDetails;
      }
    | {
        response: ToolCallResponseInfo;
        tool?: undefined;
        confirmationDetails?: ToolCallConfirmationDetails;
      }
    | {
        confirmationDetails: ToolCallConfirmationDetails;
        tool?: AnyDeclarativeTool;
        invocation?: AnyToolInvocation;
        response?: ToolCallResponseInfo;
      };

  const baseInvocation = baseTool.build(baseRequest.args);
  const testCases: Array<{
    name: string;
    status: ToolCallStatusType;
    extraProps?: MapToDisplayExtraProps;
    expectedStatus: ToolCallStatus;
    expectedResultDisplay?: string;
    expectedName?: string;
    expectedDescription?: string;
  }> = [
    {
      name: 'validating',
      status: 'validating',
      extraProps: { tool: baseTool, invocation: baseInvocation },
      expectedStatus: ToolCallStatus.Executing,
      expectedName: baseTool.displayName,
      expectedDescription: baseTool.getDescription(baseRequest.args),
    },
    {
      name: 'awaiting_approval',
      status: 'awaiting_approval',
      extraProps: {
        tool: baseTool,
        invocation: baseInvocation,
        confirmationDetails: {
          onConfirm: vi.fn(),
          type: 'edit',
          title: 'Test Tool Display',
          serverName: 'testTool',
          toolName: 'testTool',
          toolDisplayName: 'Test Tool Display',
          fileName: 'test.ts',
          fileDiff: 'Test diff',
          originalContent: 'Original content',
          newContent: 'New content',
        } as ToolCallConfirmationDetails,
      },
      expectedStatus: ToolCallStatus.Confirming,
      expectedName: baseTool.displayName,
      expectedDescription: baseTool.getDescription(baseRequest.args),
    },
    {
      name: 'scheduled',
      status: 'scheduled',
      extraProps: { tool: baseTool, invocation: baseInvocation },
      expectedStatus: ToolCallStatus.Pending,
      expectedName: baseTool.displayName,
      expectedDescription: baseTool.getDescription(baseRequest.args),
    },
    {
      name: 'executing no live output',
      status: 'executing',
      extraProps: { tool: baseTool, invocation: baseInvocation },
      expectedStatus: ToolCallStatus.Executing,
      expectedName: baseTool.displayName,
      expectedDescription: baseTool.getDescription(baseRequest.args),
    },
    {
      name: 'executing with live output',
      status: 'executing',
      extraProps: {
        tool: baseTool,
        invocation: baseInvocation,
        liveOutput: 'Live test output',
      },
      expectedStatus: ToolCallStatus.Executing,
      expectedResultDisplay: 'Live test output',
      expectedName: baseTool.displayName,
      expectedDescription: baseTool.getDescription(baseRequest.args),
    },
    {
      name: 'success',
      status: 'success',
      extraProps: {
        tool: baseTool,
        invocation: baseInvocation,
        response: baseResponse,
      },
      expectedStatus: ToolCallStatus.Success,
      expectedResultDisplay: baseResponse.resultDisplay as any,
      expectedName: baseTool.displayName,
      expectedDescription: baseTool.getDescription(baseRequest.args),
    },
    {
      name: 'error tool not found',
      status: 'error',
      extraProps: {
        response: {
          ...baseResponse,
          error: new Error('Test error tool not found'),
          resultDisplay: 'Error display tool not found',
        },
      },
      expectedStatus: ToolCallStatus.Error,
      expectedResultDisplay: 'Error display tool not found',
      expectedName: baseRequest.name,
      expectedDescription: JSON.stringify(baseRequest.args),
    },
    {
      name: 'error tool execution failed',
      status: 'error',
      extraProps: {
        tool: baseTool,
        response: {
          ...baseResponse,
          error: new Error('Tool execution failed'),
          resultDisplay: 'Execution failed display',
        },
      },
      expectedStatus: ToolCallStatus.Error,
      expectedResultDisplay: 'Execution failed display',
      expectedName: baseTool.displayName, // Changed from baseTool.name
      expectedDescription: baseTool.getDescription(baseRequest.args),
    },
    {
      name: 'cancelled',
      status: 'cancelled',
      extraProps: {
        tool: baseTool,
        invocation: baseInvocation,
        response: {
          ...baseResponse,
          resultDisplay: 'Cancelled display',
        },
      },
      expectedStatus: ToolCallStatus.Canceled,
      expectedResultDisplay: 'Cancelled display',
      expectedName: baseTool.displayName,
      expectedDescription: baseTool.getDescription(baseRequest.args),
    },
  ];

  testCases.forEach(
    ({
      name: testName,
      status,
      extraProps,
      expectedStatus,
      expectedResultDisplay,
      expectedName,
      expectedDescription,
    }) => {
      it(`should map ToolCall with status '${status}' (${testName}) correctly`, () => {
        const toolCall: ToolCall = {
          request: baseRequest,
          status,
          ...(extraProps || {}),
        } as ToolCall;

        const display = mapToDisplay(toolCall);
        expect(display.type).toBe('tool_group');
        expect(display.tools.length).toBe(1);
        const toolDisplay = display.tools[0];

        expect(toolDisplay.callId).toBe(baseRequest.callId);
        expect(toolDisplay.status).toBe(expectedStatus);
        expect(toolDisplay.resultDisplay).toBe(expectedResultDisplay);

        expect(toolDisplay.name).toBe(expectedName);
        expect(toolDisplay.description).toBe(expectedDescription);

        expect(toolDisplay.renderOutputAsMarkdown).toBe(
          extraProps?.tool?.isOutputMarkdown ?? false,
        );
        if (status === 'awaiting_approval') {
          expect(toolDisplay.confirmationDetails).toBe(
            extraProps!.confirmationDetails,
          );
        } else {
          expect(toolDisplay.confirmationDetails).toBeUndefined();
        }
      });
    },
  );

  it('should map an array of ToolCalls correctly', () => {
    const toolCall1: ToolCall = {
      request: { ...baseRequest, callId: 'call1' },
      status: 'success',
      tool: baseTool,
      invocation: baseTool.build(baseRequest.args),
      response: { ...baseResponse, callId: 'call1' },
    } as ToolCall;
    const toolForCall2 = new MockTool(
      baseTool.name,
      baseTool.displayName,
      false,
      false,
      true,
    );
    const toolCall2: ToolCall = {
      request: { ...baseRequest, callId: 'call2' },
      status: 'executing',
      tool: toolForCall2,
      invocation: toolForCall2.build(baseRequest.args),
      liveOutput: 'markdown output',
    } as ToolCall;

    const display = mapToDisplay([toolCall1, toolCall2]);
    expect(display.tools.length).toBe(2);
    expect(display.tools[0].callId).toBe('call1');
    expect(display.tools[0].status).toBe(ToolCallStatus.Success);
    expect(display.tools[0].renderOutputAsMarkdown).toBe(false);
    expect(display.tools[1].callId).toBe('call2');
    expect(display.tools[1].status).toBe(ToolCallStatus.Executing);
    expect(display.tools[1].resultDisplay).toBe('markdown output');
    expect(display.tools[1].renderOutputAsMarkdown).toBe(true);
  });
});<|MERGE_RESOLUTION|>--- conflicted
+++ resolved
@@ -24,14 +24,10 @@
   Status as ToolCallStatusType,
   ApprovalMode,
   Icon,
-<<<<<<< HEAD
-} from '@qwen-code/qwen-code-core';
-=======
   BaseTool,
   AnyDeclarativeTool,
   AnyToolInvocation,
-} from '@google/gemini-cli-core';
->>>>>>> 5349c4d0
+} from '@qwen-code/qwen-code-core';
 import {
   HistoryItemWithoutId,
   ToolCallStatus,
