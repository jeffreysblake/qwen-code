/**
 * @license
 * Copyright 2025 Google LLC
 * SPDX-License-Identifier: Apache-2.0
 */

import {
  Config,
  ToolCallRequestInfo,
  executeToolCall,
  ToolRegistry,
  shutdownTelemetry,
  isTelemetrySdkInitialized,
  GeminiEventType,
  ToolErrorType,
<<<<<<< HEAD
} from '@qwen-code/qwen-code-core';
import { Content, Part, FunctionCall } from '@google/genai';

import { parseAndFormatApiError } from './ui/utils/errorParsing.js';
=======
} from '@google/gemini-cli-core';
import { Content, Part, FunctionCall } from '@google/genai';

import { parseAndFormatApiError } from './ui/utils/errorParsing.js';
import { ConsolePatcher } from './ui/utils/ConsolePatcher.js';
>>>>>>> ea96293e

export async function runNonInteractive(
  config: Config,
  input: string,
  prompt_id: string,
): Promise<void> {
  const consolePatcher = new ConsolePatcher({
    stderr: true,
    debugMode: config.getDebugMode(),
  });

<<<<<<< HEAD
  const geminiClient = config.getGeminiClient();
  const toolRegistry: ToolRegistry = await config.getToolRegistry();

  const abortController = new AbortController();
  let currentMessages: Content[] = [{ role: 'user', parts: [{ text: input }] }];
  let turnCount = 0;
=======
>>>>>>> ea96293e
  try {
    await config.initialize();
    consolePatcher.patch();
    // Handle EPIPE errors when the output is piped to a command that closes early.
    process.stdout.on('error', (err: NodeJS.ErrnoException) => {
      if (err.code === 'EPIPE') {
        // Exit gracefully if the pipe is closed.
        process.exit(0);
      }
    });

    const geminiClient = config.getGeminiClient();
    const toolRegistry: ToolRegistry = await config.getToolRegistry();

    const abortController = new AbortController();
    let currentMessages: Content[] = [
      { role: 'user', parts: [{ text: input }] },
    ];
    let turnCount = 0;
    while (true) {
      turnCount++;
      if (
        config.getMaxSessionTurns() >= 0 &&
        turnCount > config.getMaxSessionTurns()
      ) {
        console.error(
          '\n Reached max session turns for this session. Increase the number of turns by specifying maxSessionTurns in settings.json.',
        );
        return;
      }
      const functionCalls: FunctionCall[] = [];

      const responseStream = geminiClient.sendMessageStream(
        currentMessages[0]?.parts || [],
        abortController.signal,
        prompt_id,
      );

      for await (const event of responseStream) {
        if (abortController.signal.aborted) {
          console.error('Operation cancelled.');
          return;
        }

        if (event.type === GeminiEventType.Content) {
          process.stdout.write(event.value);
        } else if (event.type === GeminiEventType.ToolCallRequest) {
          const toolCallRequest = event.value;
          const fc: FunctionCall = {
            name: toolCallRequest.name,
            args: toolCallRequest.args,
            id: toolCallRequest.callId,
          };
          functionCalls.push(fc);
        }
      }

      if (functionCalls.length > 0) {
        const toolResponseParts: Part[] = [];

        for (const fc of functionCalls) {
          const callId = fc.id ?? `${fc.name}-${Date.now()}`;
          const requestInfo: ToolCallRequestInfo = {
            callId,
            name: fc.name as string,
            args: (fc.args ?? {}) as Record<string, unknown>,
            isClientInitiated: false,
            prompt_id,
          };

          const toolResponse = await executeToolCall(
            config,
            requestInfo,
            toolRegistry,
            abortController.signal,
          );

          if (toolResponse.error) {
            console.error(
              `Error executing tool ${fc.name}: ${toolResponse.resultDisplay || toolResponse.error.message}`,
            );
            if (toolResponse.errorType === ToolErrorType.UNHANDLED_EXCEPTION)
              process.exit(1);
          }

          if (toolResponse.responseParts) {
            const parts = Array.isArray(toolResponse.responseParts)
              ? toolResponse.responseParts
              : [toolResponse.responseParts];
            for (const part of parts) {
              if (typeof part === 'string') {
                toolResponseParts.push({ text: part });
              } else if (part) {
                toolResponseParts.push(part);
              }
            }
          }
        }
        currentMessages = [{ role: 'user', parts: toolResponseParts }];
      } else {
        process.stdout.write('\n'); // Ensure a final newline
        return;
      }
    }
  } catch (error) {
    console.error(
      parseAndFormatApiError(
        error,
        config.getContentGeneratorConfig()?.authType,
      ),
    );
    process.exit(1);
  } finally {
    consolePatcher.cleanup();
    if (isTelemetrySdkInitialized()) {
      await shutdownTelemetry();
    }
  }
}<|MERGE_RESOLUTION|>--- conflicted
+++ resolved
@@ -13,18 +13,11 @@
   isTelemetrySdkInitialized,
   GeminiEventType,
   ToolErrorType,
-<<<<<<< HEAD
 } from '@qwen-code/qwen-code-core';
 import { Content, Part, FunctionCall } from '@google/genai';
 
 import { parseAndFormatApiError } from './ui/utils/errorParsing.js';
-=======
-} from '@google/gemini-cli-core';
-import { Content, Part, FunctionCall } from '@google/genai';
-
-import { parseAndFormatApiError } from './ui/utils/errorParsing.js';
 import { ConsolePatcher } from './ui/utils/ConsolePatcher.js';
->>>>>>> ea96293e
 
 export async function runNonInteractive(
   config: Config,
@@ -36,15 +29,6 @@
     debugMode: config.getDebugMode(),
   });
 
-<<<<<<< HEAD
-  const geminiClient = config.getGeminiClient();
-  const toolRegistry: ToolRegistry = await config.getToolRegistry();
-
-  const abortController = new AbortController();
-  let currentMessages: Content[] = [{ role: 'user', parts: [{ text: input }] }];
-  let turnCount = 0;
-=======
->>>>>>> ea96293e
   try {
     await config.initialize();
     consolePatcher.patch();
